use std::marker::PhantomData;

use ark_ff::{PrimeField, UniformRand};
use ark_poly::{DenseUVPolynomial, Polynomial};
use ark_serialize::*;
use ark_std::rand::Rng;
use ark_std::{end_timer, start_timer, test_rng};

use fflonk::pcs::{Commitment, PcsParams, PCS};
use fflonk::utils::poly;
use fflonk::Poly;

use crate::{DecoyPlonk, VanillaPlonkAssignments};

impl<F: PrimeField> VanillaPlonkAssignments<F> {
    fn constraints(&self) -> Vec<Poly<F>> {
        vec![
            self.arithmetic_constraint.clone(),
            self.permutation_constraint_1.clone(),
            self.permutation_constraint_2.clone(),
        ]
    }

    fn polys_to_commit_1(&self) -> Vec<Poly<F>> {
        self.wire_polynomials.clone()
    }

    fn poly_to_commit_2(&self, _beta_gamma: (F, F)) -> Poly<F> {
        self.permutation_polynomial.clone()
    }

    fn poly_to_commit_3(&self, alpha: F) -> Poly<F> {
        let aggregate_constraint = poly::sum_with_powers(alpha, &self.constraints());
        self.quotient(&aggregate_constraint)
    }

    fn polys_to_evaluate_at_zeta_4(&self) -> Vec<Poly<F>> {
        [&self.wire_polynomials, &self.preprocessed_polynomials[5..7]].concat() // a, b, c, S_{sigma_1}, S_{sigma_2}
    }

    fn poly_to_evaluate_at_zeta_omega_4(&self) -> Poly<F> {
        self.permutation_polynomial.clone()
    }

    fn polys_to_open_at_zeta_5(&self) -> Vec<Poly<F>> {
        self.polys_to_evaluate_at_zeta_4()
    }

    fn poly_to_open_at_zeta_omega_5(&self) -> Poly<F> {
        self.poly_to_evaluate_at_zeta_omega_4()
    }
}

struct Challenges<F: PrimeField> {
    // verifier challenges in order:
    // permutation argument challenges (aka "permutation challenges")
    beta_gamma: (F, F),
    // constraint aggregation challenge (aka "quotient challenge")
    alpha: F,
    // evaluation challenge
    zeta: F,
    // polynomial aggregation challenge (aka "opening challenge")
    nus: Vec<F>,
}

impl<F: PrimeField> Challenges<F> {
    fn new<R: Rng>(rng: &mut R) -> Self {
        let beta_gamma: (F, F) = (
            Self::get_128_bit_challenge(rng),
            Self::get_128_bit_challenge(rng),
        );
        let alpha: F = Self::get_128_bit_challenge(rng);
        let zeta: F = Self::get_128_bit_challenge(rng);
        let one = std::iter::once(F::one());
        let nus = one
            .chain((1..6).map(|_| Self::get_128_bit_challenge(rng)))
            .collect();
        Self {
            beta_gamma,
            alpha,
            zeta,
            nus,
        }
    }

    fn get_128_bit_challenge<R: Rng>(rng: &mut R) -> F {
        u128::rand(rng).into()
    }
}

pub struct PlonkBatchKzgTest<F: PrimeField, CS: PCS<F>> {
    polys: VanillaPlonkAssignments<F>,
    linearization_polynomial: Poly<F>,
    challenges: Challenges<F>,
    cs: PhantomData<CS>,
}

impl<F: PrimeField, CS: PCS<F>> PlonkBatchKzgTest<F, CS> {
    fn commit_polynomial(&self, ck: &CS::CK, poly: &Poly<F>) -> CS::C {
<<<<<<< HEAD
        let t_commitment = start_timer!(|| format!("Committing to degree {} polynomials", poly.degree()));
        let commitment = CS::commit(ck, poly).unwrap();
=======
        let t_commitment =
            start_timer!(|| format!("Committing to degree {} polynomials", poly.degree()));
        let commitment = CS::commit(ck, poly);
>>>>>>> eda051ea
        end_timer!(t_commitment);
        commitment
    }

    fn commit_polynomials(&self, ck: &CS::CK, polys: &[Poly<F>]) -> Vec<CS::C> {
        let t_commitment =
            start_timer!(|| format!("Committing to batch of {} polynomials", polys.len()));
        let commitments = polys
            .iter()
            .map(|p| self.commit_polynomial(ck, p))
            .collect();
        end_timer!(t_commitment);

        commitments
    }
}

#[derive(CanonicalSerialize, CanonicalDeserialize)]
pub struct BatchyPlonkProof<F: PrimeField, CS: PCS<F>> {
    wire_polynomials_c: Vec<CS::C>,
    permutation_polynomial_c: CS::C,
    quotient_polynomial_c: CS::C,
    evals_at_zeta: Vec<F>,
    evals_at_zeta_omega: F,
    // [W_{\zeta}]_1
    proof_at_zeta: CS::Proof,
    // [W_{\zeta\omega}]_1
    proof_at_zeta_omega: CS::Proof,
    extra: (CS::C, F), // commitment and evaluation of the linearization poly //TODO: remove
}

impl<F: PrimeField, CS: PCS<F>> DecoyPlonk<F, CS> for PlonkBatchKzgTest<F, CS> {
    type Proof = BatchyPlonkProof<F, CS>;

    fn new<R: Rng>(polys: VanillaPlonkAssignments<F>, rng: &mut R) -> Self {
        let linearization_polynomial = Poly::rand(polys.degree, rng); // TODO: compute from known commitments
        let challenges = Challenges::new(rng);
        Self {
            polys,
            linearization_polynomial,
            challenges,
            cs: PhantomData,
        }
    }

    fn setup<R: Rng>(&mut self, rng: &mut R) -> (CS::CK, CS::VK) {
        let params = CS::setup(self.polys.max_degree, rng);
        (params.ck(), params.vk())
    }

    fn preprocess(&mut self, ck: &CS::CK) -> Vec<CS::C> {
        self.commit_polynomials(ck, &self.polys.preprocessed_polynomials)
    }

    fn prove(&mut self, ck: &CS::CK) -> BatchyPlonkProof<F, CS> {
        let wire_polynomials_c = self.commit_polynomials(ck, &self.polys.polys_to_commit_1());
        let permutation_polynomial_c =
            self.commit_polynomial(ck, &self.polys.poly_to_commit_2(self.challenges.beta_gamma));
        let quotient_polynomial_c =
            self.commit_polynomial(ck, &self.polys.poly_to_commit_3(self.challenges.alpha));

        let zeta = self.challenges.zeta;
        let evals_at_zeta = self
            .polys
            .polys_to_evaluate_at_zeta_4()
            .iter()
            .map(|p| p.evaluate(&zeta))
            .collect();
        let zeta_omega = zeta * self.polys.omega;
        let evals_at_zeta_omega = self
            .polys
            .poly_to_evaluate_at_zeta_omega_4()
            .evaluate(&zeta_omega);

        // TODO: should be computed by verifier from other commitments
        let linearization_polynomial = self.linearization_polynomial.clone();

        let mut polys_to_open_at_zeta = vec![linearization_polynomial.clone()];
        polys_to_open_at_zeta.extend_from_slice(&self.polys.polys_to_open_at_zeta_5());
        let agg_poly_at_zeta =
            poly::sum_with_coeffs(self.challenges.nus.clone(), &polys_to_open_at_zeta);

<<<<<<< HEAD
        let proof_at_zeta = CS::open(ck, &agg_poly_at_zeta, zeta).unwrap();
        let proof_at_zeta_omega = CS::open(ck, &self.polys.poly_to_open_at_zeta_omega_5(), zeta_omega).unwrap();
=======
        let proof_at_zeta = CS::open(ck, &agg_poly_at_zeta, zeta);
        let proof_at_zeta_omega =
            CS::open(ck, &self.polys.poly_to_open_at_zeta_omega_5(), zeta_omega);
>>>>>>> eda051ea

        // TODO: compute
        let t_extra = start_timer!(|| "Extra: commiting to the linearization polynomial");
        let extra_comm = self.commit_polynomial(ck, &linearization_polynomial);
        let extra_eval = linearization_polynomial.evaluate(&zeta);
        end_timer!(t_extra);

        BatchyPlonkProof {
            wire_polynomials_c,
            permutation_polynomial_c: permutation_polynomial_c,
            quotient_polynomial_c,
            evals_at_zeta,
            evals_at_zeta_omega,
            proof_at_zeta,
            proof_at_zeta_omega,
            extra: (extra_comm, extra_eval),
        }
    }

    fn verify(
        &self,
        vk: &CS::VK,
        preprocessed_commitments: Vec<CS::C>,
        proof: BatchyPlonkProof<F, CS>,
    ) -> bool {
        // TODO:
        let t_reconstruct = start_timer!(|| {
            "Reconstructing the commitment to the linearization polynomial: 7-multiexp"
        });
        let bases = [
            &preprocessed_commitments[0..4],
            &vec![
                proof.permutation_polynomial_c.clone(),
                preprocessed_commitments[7].clone(),
                proof.quotient_polynomial_c,
            ],
        ]
        .concat();
        assert_eq!(bases.len(), 7); // [q_C]_1 has exp = 1
        let coeffs = (0..7).map(|_| F::rand(&mut test_rng())).collect::<Vec<_>>();
        let _comm = CS::C::combine(&coeffs, &bases);
        end_timer!(t_reconstruct);

        let t_kzg = start_timer!(|| "KZG batch verification");
        let (agg_comm, agg_eval) = {
            let t_aggregate_claims = start_timer!(|| "aggregate evaluation claims at zeta");

            let nus = self.challenges.nus.clone();

            let mut comms = vec![proof.extra.0];
            comms.extend_from_slice(&(proof.wire_polynomials_c));
            comms.extend_from_slice(&preprocessed_commitments[5..7]);
            assert_eq!(comms.len(), nus.len());
            let agg_comms = CS::C::combine(&nus, &comms);

            let mut evals = vec![proof.extra.1];
            evals.extend_from_slice(&proof.evals_at_zeta);
            assert_eq!(evals.len(), nus.len());
            let agg_evals = evals.into_iter().zip(nus.iter()).map(|(y, r)| y * r).sum();

            end_timer!(t_aggregate_claims);
            (agg_comms, agg_evals)
        };

        let t_kzg_batch_opening = start_timer!(|| "batched KZG openning");
        let zeta = self.challenges.zeta;
        let zeta_omega = zeta * self.polys.omega;
        let valid = CS::batch_verify(
            vk,
            vec![agg_comm, proof.permutation_polynomial_c],
            vec![zeta, zeta_omega],
            vec![agg_eval, proof.evals_at_zeta_omega],
            vec![proof.proof_at_zeta, proof.proof_at_zeta_omega],
            &mut test_rng(),
        );
        end_timer!(t_kzg_batch_opening);
        end_timer!(t_kzg);
        valid.is_ok()
    }
}<|MERGE_RESOLUTION|>--- conflicted
+++ resolved
@@ -97,14 +97,9 @@
 
 impl<F: PrimeField, CS: PCS<F>> PlonkBatchKzgTest<F, CS> {
     fn commit_polynomial(&self, ck: &CS::CK, poly: &Poly<F>) -> CS::C {
-<<<<<<< HEAD
-        let t_commitment = start_timer!(|| format!("Committing to degree {} polynomials", poly.degree()));
-        let commitment = CS::commit(ck, poly).unwrap();
-=======
         let t_commitment =
             start_timer!(|| format!("Committing to degree {} polynomials", poly.degree()));
-        let commitment = CS::commit(ck, poly);
->>>>>>> eda051ea
+        let commitment = CS::commit(ck, poly).unwrap();
         end_timer!(t_commitment);
         commitment
     }
@@ -187,14 +182,9 @@
         let agg_poly_at_zeta =
             poly::sum_with_coeffs(self.challenges.nus.clone(), &polys_to_open_at_zeta);
 
-<<<<<<< HEAD
         let proof_at_zeta = CS::open(ck, &agg_poly_at_zeta, zeta).unwrap();
-        let proof_at_zeta_omega = CS::open(ck, &self.polys.poly_to_open_at_zeta_omega_5(), zeta_omega).unwrap();
-=======
-        let proof_at_zeta = CS::open(ck, &agg_poly_at_zeta, zeta);
         let proof_at_zeta_omega =
-            CS::open(ck, &self.polys.poly_to_open_at_zeta_omega_5(), zeta_omega);
->>>>>>> eda051ea
+            CS::open(ck, &self.polys.poly_to_open_at_zeta_omega_5(), zeta_omega).unwrap();
 
         // TODO: compute
         let t_extra = start_timer!(|| "Extra: commiting to the linearization polynomial");
