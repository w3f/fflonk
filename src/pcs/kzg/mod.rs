use ark_ec::pairing::Pairing;
use ark_ec::CurveGroup;
use ark_ec::VariableBaseMSM;
use ark_ff::{One, UniformRand, Zero};
use ark_poly::{DenseUVPolynomial, Evaluations, Polynomial};
use ark_std::marker::PhantomData;
use ark_std::ops::Mul;
use ark_std::rand::Rng;
use ark_std::vec::Vec;

use crate::pcs::kzg::commitment::KzgCommitment;
use crate::pcs::kzg::params::{KzgCommitterKey, KzgVerifierKey};
use crate::pcs::kzg::urs::URS;
use crate::pcs::{CommitterKey, PCS};
use crate::utils::ec::{small_multiexp_affine, small_multiexp_proj};
use crate::Poly;

pub mod commitment;
mod lagrange;
pub mod params;
pub mod urs;

#[derive(Clone)]
pub struct KZG<E: Pairing> {
    _engine: PhantomData<E>,
}

/// e(acc, g2) = e(proof, tau.g2)
#[derive(Clone, Debug)]
pub struct AccumulatedOpening<E: Pairing> {
    pub acc: E::G1Affine,
    pub proof: E::G1Affine,
}

#[derive(Clone, Debug)]
pub struct KzgOpening<E: Pairing> {
    pub c: E::G1Affine,
    pub x: E::ScalarField,
    pub y: E::ScalarField,
    pub proof: E::G1Affine,
}

impl<E: Pairing> KZG<E> {
    fn z(x: E::ScalarField) -> Poly<E::ScalarField> {
        Poly::from_coefficients_slice(&[-x, E::ScalarField::one()])
    }

    fn q(p: &Poly<E::ScalarField>, d: &Poly<E::ScalarField>) -> Poly<E::ScalarField> {
        p / d
    }

    fn compute_quotient(p: &Poly<E::ScalarField>, x: E::ScalarField) -> Poly<E::ScalarField> {
        Self::q(p, &Self::z(x))
    }

    fn parse(openings: Vec<KzgOpening<E>>) -> Vec<((E::G1, E::G1Affine), E::ScalarField)> {
        openings
            .into_iter()
            .map(|KzgOpening { c, x, y, proof }| ((proof.mul(x) + &c, proof), y))
            .collect()
    }

<<<<<<< HEAD
    pub fn accumulate(openings: Vec<KzgOpening<E>>, rs: &[E::ScalarField], vk: &KzgVerifierKey<E>) -> AccumulatedOpening<E> {
=======
    pub fn accumulate(
        openings: Vec<KzgOpening<E>>,
        rs: &[E::ScalarField],
        vk: &KzgVerifierKey<E>,
    ) -> AccumulatedOpening<E> {
        assert_eq!(openings.len(), rs.len());
>>>>>>> eda051ea
        let openings = Self::parse(openings);
        let ((accs, proofs), ys): ((Vec<E::G1>, Vec<E::G1Affine>), Vec<E::ScalarField>) =
            openings.into_iter().unzip();
        let sum_ry = rs
            .iter()
            .zip(ys.into_iter())
            .map(|(r, y)| y * r)
            .sum::<E::ScalarField>();
        let acc = vk.g1.mul(sum_ry) - small_multiexp_proj(rs, &accs);
        let proof = small_multiexp_affine(rs, &proofs);
        let points = E::G1::normalize_batch(&[acc, proof]);
        let acc = points[0];
        let proof = points[1];
        AccumulatedOpening { acc, proof }
    }

    fn accumulate_single(opening: KzgOpening<E>, g1: &E::G1Affine) -> AccumulatedOpening<E> {
        let KzgOpening { c, x, y, proof } = opening;
        let acc = (g1.mul(y) - (proof.mul(x) + &c)).into_affine();
        AccumulatedOpening { acc, proof }
    }

    pub fn verify_accumulated(opening: AccumulatedOpening<E>, vk: &KzgVerifierKey<E>) -> bool {
        E::multi_pairing(
            &[opening.acc, opening.proof],
            [vk.g2.clone(), vk.tau_in_g2.clone()],
        )
        .is_zero()
    }

    pub fn verify_single(opening: KzgOpening<E>, vk: &KzgVerifierKey<E>) -> bool {
        let acc_opening = Self::accumulate_single(opening, &vk.g1);
        Self::verify_accumulated(acc_opening, vk)
    }

    pub fn verify_batch<R: Rng>(
        openings: Vec<KzgOpening<E>>,
        vk: &KzgVerifierKey<E>,
        rng: &mut R,
    ) -> bool {
        let one = ark_std::iter::once(E::ScalarField::one());
        let coeffs: Vec<E::ScalarField> = one
            .chain((1..openings.len()).map(|_| u128::rand(rng).into()))
            .collect();
        let acc_opening = Self::accumulate(openings, &coeffs, vk);
        Self::verify_accumulated(acc_opening, vk)
    }

    fn _commit(coeffs: &[E::ScalarField], bases: &[E::G1Affine]) -> KzgCommitment<E> {
        // `msm` allows to call into implementation of `VariableBaseMSM` for `Projective.
        // This allows to call into custom implementations of `msm` (`msm_unchecked` not).
        let proj = <E::G1 as VariableBaseMSM>::msm(&bases[..coeffs.len()], &coeffs).unwrap();
        KzgCommitment(proj.into_affine())
    }
}

impl<E: Pairing> PCS<E::ScalarField> for KZG<E> {
    type C = KzgCommitment<E>;
    type Proof = E::G1Affine;

    type CK = KzgCommitterKey<E::G1Affine>;
    type VK = KzgVerifierKey<E>;
    type Params = URS<E>;

    fn setup<R: Rng>(max_degree: usize, rng: &mut R) -> Self::Params {
        URS::<E>::generate(max_degree + 1, 2, rng)
    }

    fn commit(ck: &Self::CK, p: &Poly<E::ScalarField>) -> Result<Self::C, ()> {
        let ck = &ck.monomial;
<<<<<<< HEAD
        if p.degree() > ck.max_degree() {
            return Err(())
        }
        Ok(Self::_commit(&p.coeffs, &ck.powers_in_g1))
    }

    fn commit_evals(ck: &Self::CK, evals: &Evaluations<E::ScalarField>) -> Result<Self::C, ()> {
        let ck = ck.lagrangian.as_ref().expect("lagrangian key hadn't been generated");
        if evals.evals.len() > ck.max_evals() || evals.domain() != ck.domain {
            return Err(())
        }
        Ok(Self::_commit(&evals.evals, &ck.lis_in_g))
=======
        assert!(
            p.degree() <= ck.max_degree(),
            "Can't commit to degree {} polynomial using {} bases",
            p.degree(),
            ck.max_evals()
        );
        Self::_commit(&p.coeffs, &ck.powers_in_g1)
    }

    fn commit_evals(ck: &Self::CK, evals: &Evaluations<E::ScalarField>) -> Self::C {
        let ck = ck
            .lagrangian
            .as_ref()
            .expect("lagrangian key hadn't been generated");
        assert_eq!(evals.domain(), ck.domain);
        assert!(
            evals.evals.len() <= ck.max_evals(),
            "Can't commit to {} values using {} bases",
            evals.evals.len(),
            ck.max_evals()
        );
        Self::_commit(&evals.evals, &ck.lis_in_g)
>>>>>>> eda051ea
    }

    fn open(ck: &Self::CK, p: &Poly<E::ScalarField>, x: E::ScalarField) -> Result<Self::Proof, ()> {
        let q = Self::compute_quotient(p, x);
        Self::commit(ck, &q)
            .map(|c| c.0)
    }

<<<<<<< HEAD
    fn verify(vk: &KzgVerifierKey<E>, c: Self::C, x: E::ScalarField, y: E::ScalarField, proof: Self::Proof) -> Result<(), ()> {
        let opening = KzgOpening { c: c.0, x, y, proof };
=======
    fn verify(
        vk: &KzgVerifierKey<E>,
        c: Self::C,
        x: E::ScalarField,
        y: E::ScalarField,
        proof: Self::Proof,
    ) -> bool {
        let opening = KzgOpening {
            c: c.0,
            x,
            y,
            proof,
        };
>>>>>>> eda051ea
        Self::verify_single(opening, vk)
            .then(|| ())
            .ok_or(())
    }

<<<<<<< HEAD
    fn batch_verify<R: Rng>(vk: &KzgVerifierKey<E>, c: Vec<Self::C>, x: Vec<E::ScalarField>, y: Vec<E::ScalarField>, proof: Vec<Self::Proof>, rng: &mut R) -> Result<(), ()> {
        if c.len() != x.len() || c.len() != y.len() {
            return Err(())
        }
        let openings = c.into_iter().zip(x.into_iter()).zip(y.into_iter()).zip(proof.into_iter())
            .map(|(((c, x), y), proof)| KzgOpening { c: c.0, x, y, proof })
=======
    fn batch_verify<R: Rng>(
        vk: &KzgVerifierKey<E>,
        c: Vec<Self::C>,
        x: Vec<E::ScalarField>,
        y: Vec<E::ScalarField>,
        proof: Vec<Self::Proof>,
        rng: &mut R,
    ) -> bool {
        assert_eq!(c.len(), x.len());
        assert_eq!(c.len(), y.len());
        let openings = c
            .into_iter()
            .zip(x.into_iter())
            .zip(y.into_iter())
            .zip(proof.into_iter())
            .map(|(((c, x), y), proof)| KzgOpening {
                c: c.0,
                x,
                y,
                proof,
            })
>>>>>>> eda051ea
            .collect();
        Self::verify_batch(openings, vk, rng)
            .then(|| ())
            .ok_or(())
    }
}

#[cfg(test)]
mod tests {
    use ark_ff::PrimeField;
    use ark_ff::UniformRand;
    use ark_poly::{DenseUVPolynomial, EvaluationDomain, GeneralEvaluationDomain};
    use ark_std::format;
    use ark_std::test_rng;
    use ark_std::vec;
    use ark_std::{end_timer, start_timer};

    use crate::pcs::PcsParams;
    use crate::tests::{BenchCurve, TestCurve, TestField};

    use super::*;

    fn _test_minimal_kzg<E: Pairing>(log_n: usize) {
        let rng = &mut test_rng();

        let max_degree = (1 << log_n) - 1;

        let t_setup = start_timer!(|| format!(
            "KZG setup of size 2^{} on {}",
            log_n,
            crate::utils::curve_name::<E>()
        ));
        let urs = KZG::<E>::setup(max_degree, rng);
        end_timer!(t_setup);

        let ck = urs.ck();
        let vk = urs.vk();

        let p = Poly::<E::ScalarField>::rand(ck.max_degree(), rng);
        let x = E::ScalarField::rand(rng);
        let z = p.evaluate(&x);

<<<<<<< HEAD
        let t_commit = start_timer!(|| format!("Committing to a dense degree-{} polynomial", ck.max_degree()));
        let c = KZG::<E>::commit(&ck, &p).unwrap();
=======
        let t_commit = start_timer!(|| format!(
            "Committing to a dense degree-{} polynomial",
            ck.max_degree()
        ));
        let c = KZG::<E>::commit(&ck, &p);
>>>>>>> eda051ea
        end_timer!(t_commit);

        let t_prove = start_timer!(|| "Generating an opening proof for a single point");
        let proof = KZG::<E>::open(&ck, &p, x).unwrap();
        end_timer!(t_prove);

        let t_verify = start_timer!(|| "Verification of a single-point opening");
        assert!(KZG::<E>::verify(&vk, c, x, z, proof).is_ok());
        end_timer!(t_verify);
    }

    fn random_openings<R: Rng, E: Pairing>(
        k: usize,
        ck: &KzgCommitterKey<E::G1Affine>,
        xs: Vec<E::ScalarField>,
        rng: &mut R,
    ) -> Vec<KzgOpening<E>> {
        assert_eq!(xs.len(), k);
        let d = ck.max_degree();

<<<<<<< HEAD
        (0..k).map(|i| {
            let f = Poly::<E::ScalarField>::rand(d, rng);
            let x = xs[i];
            let y = f.evaluate(&x);
            let c = KZG::<E>::commit(ck, &f).unwrap().0;
            let proof = KZG::<E>::open(ck, &f, x).unwrap();
            KzgOpening { c, x, y, proof }
        }).collect()
=======
        (0..k)
            .map(|i| {
                let f = Poly::<E::ScalarField>::rand(d, rng);
                let x = xs[i];
                let y = f.evaluate(&x);
                let c = KZG::<E>::commit(ck, &f).0;
                let proof = KZG::<E>::open(ck, &f, x);
                KzgOpening { c, x, y, proof }
            })
            .collect()
>>>>>>> eda051ea
    }

    fn _test_batch_verification<E: Pairing>(log_n: usize, k: usize) {
        let rng = &mut test_rng();

        let max_degree = (1 << log_n) - 1;

        let urs = KZG::<E>::setup(max_degree, rng);
        let (ck, vk) = (urs.ck(), urs.vk());

        let xs = (0..k).map(|_| E::ScalarField::rand(rng)).collect();
        let openings = random_openings(k, &ck, xs, rng);
        let t_verify_batch = start_timer!(|| format!(
            "Batch verification of {} openings of degree ~2^{} on {} with {}-bit xs",
            k,
            log_n,
            crate::utils::curve_name::<E>(),
            E::ScalarField::MODULUS_BIT_SIZE
        ));
        assert!(KZG::<E>::verify_batch(openings, &vk, rng));
        end_timer!(t_verify_batch);

        let xs = (0..k)
            .map(|_| E::ScalarField::from(u128::rand(rng)))
            .collect();
        let openings = random_openings(k, &ck, xs, rng);
        let t_verify_batch = start_timer!(|| format!(
            "Batch verification of {} openings of degree ~2^{} on {} with {}-bit xs",
            k,
            log_n,
            crate::utils::curve_name::<E>(),
            128
        ));
        assert!(KZG::<E>::verify_batch(openings, &vk, rng));
        end_timer!(t_verify_batch);
    }

    #[test]
    fn test_minimal_kzg() {
        _test_minimal_kzg::<TestCurve>(8);
    }

    #[test]
    #[ignore]
    fn bench_minimal_kzg() {
        _test_minimal_kzg::<BenchCurve>(16);
    }

    #[test]
    fn test_batch_verification() {
        _test_batch_verification::<TestCurve>(8, 4);
    }

    #[test]
    #[ignore]
    fn bench_batch_verification() {
        _test_batch_verification::<BenchCurve>(12, 5);
    }

    #[test]
    fn test_commitments_match() {
        let rng = &mut test_rng();
        let domain_size = 16;
        let domain = GeneralEvaluationDomain::new(domain_size).unwrap();

        let urs = KZG::<TestCurve>::setup(domain_size - 1, rng);
        let ck = urs.ck_with_lagrangian(domain_size);

        let mut evals = vec![TestField::zero(); domain_size];
        evals[0] = TestField::one();
        let evals = Evaluations::from_vec_and_domain(evals, domain);
        let t_commit = start_timer!(|| format!("Committing to a sparse vec using lagrangian SRS"));
        let c_evals = KZG::<TestCurve>::commit_evals(&ck, &evals);
        end_timer!(t_commit);

        let poly = evals.interpolate();
        let t_commit = start_timer!(|| format!("Committing to a sparse vec using monomial SRS"));
        let c_poly = KZG::<TestCurve>::commit(&ck, &poly);
        end_timer!(t_commit);

        assert_eq!(c_evals, c_poly);
    }
}<|MERGE_RESOLUTION|>--- conflicted
+++ resolved
@@ -60,16 +60,11 @@
             .collect()
     }
 
-<<<<<<< HEAD
-    pub fn accumulate(openings: Vec<KzgOpening<E>>, rs: &[E::ScalarField], vk: &KzgVerifierKey<E>) -> AccumulatedOpening<E> {
-=======
     pub fn accumulate(
         openings: Vec<KzgOpening<E>>,
         rs: &[E::ScalarField],
         vk: &KzgVerifierKey<E>,
     ) -> AccumulatedOpening<E> {
-        assert_eq!(openings.len(), rs.len());
->>>>>>> eda051ea
         let openings = Self::parse(openings);
         let ((accs, proofs), ys): ((Vec<E::G1>, Vec<E::G1Affine>), Vec<E::ScalarField>) =
             openings.into_iter().unzip();
@@ -140,82 +135,44 @@
 
     fn commit(ck: &Self::CK, p: &Poly<E::ScalarField>) -> Result<Self::C, ()> {
         let ck = &ck.monomial;
-<<<<<<< HEAD
         if p.degree() > ck.max_degree() {
-            return Err(())
+            return Err(());
         }
         Ok(Self::_commit(&p.coeffs, &ck.powers_in_g1))
     }
 
     fn commit_evals(ck: &Self::CK, evals: &Evaluations<E::ScalarField>) -> Result<Self::C, ()> {
-        let ck = ck.lagrangian.as_ref().expect("lagrangian key hadn't been generated");
-        if evals.evals.len() > ck.max_evals() || evals.domain() != ck.domain {
-            return Err(())
-        }
-        Ok(Self::_commit(&evals.evals, &ck.lis_in_g))
-=======
-        assert!(
-            p.degree() <= ck.max_degree(),
-            "Can't commit to degree {} polynomial using {} bases",
-            p.degree(),
-            ck.max_evals()
-        );
-        Self::_commit(&p.coeffs, &ck.powers_in_g1)
-    }
-
-    fn commit_evals(ck: &Self::CK, evals: &Evaluations<E::ScalarField>) -> Self::C {
         let ck = ck
             .lagrangian
             .as_ref()
             .expect("lagrangian key hadn't been generated");
-        assert_eq!(evals.domain(), ck.domain);
-        assert!(
-            evals.evals.len() <= ck.max_evals(),
-            "Can't commit to {} values using {} bases",
-            evals.evals.len(),
-            ck.max_evals()
-        );
-        Self::_commit(&evals.evals, &ck.lis_in_g)
->>>>>>> eda051ea
+        if evals.evals.len() > ck.max_evals() || evals.domain() != ck.domain {
+            return Err(());
+        }
+        Ok(Self::_commit(&evals.evals, &ck.lis_in_g))
     }
 
     fn open(ck: &Self::CK, p: &Poly<E::ScalarField>, x: E::ScalarField) -> Result<Self::Proof, ()> {
         let q = Self::compute_quotient(p, x);
-        Self::commit(ck, &q)
-            .map(|c| c.0)
-    }
-
-<<<<<<< HEAD
-    fn verify(vk: &KzgVerifierKey<E>, c: Self::C, x: E::ScalarField, y: E::ScalarField, proof: Self::Proof) -> Result<(), ()> {
-        let opening = KzgOpening { c: c.0, x, y, proof };
-=======
+        Self::commit(ck, &q).map(|c| c.0)
+    }
+
     fn verify(
         vk: &KzgVerifierKey<E>,
         c: Self::C,
         x: E::ScalarField,
         y: E::ScalarField,
         proof: Self::Proof,
-    ) -> bool {
+    ) -> Result<(), ()> {
         let opening = KzgOpening {
             c: c.0,
             x,
             y,
             proof,
         };
->>>>>>> eda051ea
-        Self::verify_single(opening, vk)
-            .then(|| ())
-            .ok_or(())
-    }
-
-<<<<<<< HEAD
-    fn batch_verify<R: Rng>(vk: &KzgVerifierKey<E>, c: Vec<Self::C>, x: Vec<E::ScalarField>, y: Vec<E::ScalarField>, proof: Vec<Self::Proof>, rng: &mut R) -> Result<(), ()> {
-        if c.len() != x.len() || c.len() != y.len() {
-            return Err(())
-        }
-        let openings = c.into_iter().zip(x.into_iter()).zip(y.into_iter()).zip(proof.into_iter())
-            .map(|(((c, x), y), proof)| KzgOpening { c: c.0, x, y, proof })
-=======
+        Self::verify_single(opening, vk).then(|| ()).ok_or(())
+    }
+
     fn batch_verify<R: Rng>(
         vk: &KzgVerifierKey<E>,
         c: Vec<Self::C>,
@@ -223,9 +180,10 @@
         y: Vec<E::ScalarField>,
         proof: Vec<Self::Proof>,
         rng: &mut R,
-    ) -> bool {
-        assert_eq!(c.len(), x.len());
-        assert_eq!(c.len(), y.len());
+    ) -> Result<(), ()> {
+        if c.len() != x.len() || c.len() != y.len() {
+            return Err(());
+        }
         let openings = c
             .into_iter()
             .zip(x.into_iter())
@@ -237,11 +195,8 @@
                 y,
                 proof,
             })
->>>>>>> eda051ea
             .collect();
-        Self::verify_batch(openings, vk, rng)
-            .then(|| ())
-            .ok_or(())
+        Self::verify_batch(openings, vk, rng).then(|| ()).ok_or(())
     }
 }
 
@@ -280,16 +235,11 @@
         let x = E::ScalarField::rand(rng);
         let z = p.evaluate(&x);
 
-<<<<<<< HEAD
-        let t_commit = start_timer!(|| format!("Committing to a dense degree-{} polynomial", ck.max_degree()));
-        let c = KZG::<E>::commit(&ck, &p).unwrap();
-=======
         let t_commit = start_timer!(|| format!(
             "Committing to a dense degree-{} polynomial",
             ck.max_degree()
         ));
-        let c = KZG::<E>::commit(&ck, &p);
->>>>>>> eda051ea
+        let c = KZG::<E>::commit(&ck, &p).unwrap();
         end_timer!(t_commit);
 
         let t_prove = start_timer!(|| "Generating an opening proof for a single point");
@@ -310,27 +260,16 @@
         assert_eq!(xs.len(), k);
         let d = ck.max_degree();
 
-<<<<<<< HEAD
-        (0..k).map(|i| {
-            let f = Poly::<E::ScalarField>::rand(d, rng);
-            let x = xs[i];
-            let y = f.evaluate(&x);
-            let c = KZG::<E>::commit(ck, &f).unwrap().0;
-            let proof = KZG::<E>::open(ck, &f, x).unwrap();
-            KzgOpening { c, x, y, proof }
-        }).collect()
-=======
         (0..k)
             .map(|i| {
                 let f = Poly::<E::ScalarField>::rand(d, rng);
                 let x = xs[i];
                 let y = f.evaluate(&x);
-                let c = KZG::<E>::commit(ck, &f).0;
-                let proof = KZG::<E>::open(ck, &f, x);
+                let c = KZG::<E>::commit(ck, &f).unwrap().0;
+                let proof = KZG::<E>::open(ck, &f, x).unwrap();
                 KzgOpening { c, x, y, proof }
             })
             .collect()
->>>>>>> eda051ea
     }
 
     fn _test_batch_verification<E: Pairing>(log_n: usize, k: usize) {
