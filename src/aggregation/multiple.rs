--- conflicted
+++ resolved
@@ -64,14 +64,9 @@
     // By (*) "Z_T" = zi * "Z_{T\S_i}", hence q = f / (zi * "Z_{T\S_i})" = sum(gamma^i * (fi - ri) / zi)
     // By (**) qi = (fi - ri) / zi, thus q = sum(gamma^i * qi)
     let q = poly::sum_with_powers(gamma, &qs);
-<<<<<<< HEAD
-    let t_commit = start_timer!(|| ark_std::format!("commitment to a degree-{} polynomial", q.degree()));
-    let qc = CS::commit(ck, &q).unwrap();
-=======
     let t_commit =
         start_timer!(|| ark_std::format!("commitment to a degree-{} polynomial", q.degree()));
-    let qc = CS::commit(ck, &q);
->>>>>>> eda051ea
+    let qc = CS::commit(ck, &q).unwrap();
     // "W" in the paper
     end_timer!(t_commit);
     transcript.commit_to_q(&qc);
